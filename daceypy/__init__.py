--- conflicted
+++ resolved
@@ -34,12 +34,9 @@
     "zeros",
     "identity",
     "op",
-<<<<<<< HEAD
     "ADS",
-=======
     "RK",
     "integrator",
->>>>>>> 1c9a076b
 )
 
 from ._version import __version__
@@ -49,12 +46,9 @@
 from ._array import array
 from ._Monomial import Monomial
 from . import op
-<<<<<<< HEAD
 from ._ADS import ADS
-=======
 from . import RK
 from ._integrator import integrator
->>>>>>> 1c9a076b
 
 init = DA.init
 isInitialized = DA.isInitialized
